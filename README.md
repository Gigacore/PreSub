--- conflicted
+++ resolved
@@ -1,11 +1,5 @@
-<<<<<<< HEAD
-<p align="center">
-  <img src="assets/presub-logo.png" alt="PreSub" width="520" />
-</p>
-=======
 
 <img width="877" height="321" alt="presub" src="https://github.com/user-attachments/assets/59aeedb3-ed22-4eeb-9ad9-12f7ee9ce879" />
->>>>>>> c397b3a0
 
 PreSub helps you scan documents locally for identifying anonymity issues before you submit or share them. It highlights authoring details like Author, Creator, and Last Modified By, along with other useful properties such as page/slide counts and creation/modification dates — all processed in your browser with no uploads.
 
